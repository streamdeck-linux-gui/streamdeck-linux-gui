"""Defines the Python API for interacting with the StreamDeck Configuration UI"""
import json
import os
import threading
from functools import partial
from typing import Dict, List, Optional, Tuple, Union, cast

from PIL.ImageQt import ImageQt
from PySide2.QtCore import QObject, Signal
from PySide2.QtGui import QImage, QPixmap
from StreamDeck.Devices import StreamDeck

from streamdeck_ui.config import CONFIG_FILE_VERSION, DEFAULT_FONT, STATE_FILE
from streamdeck_ui.dimmer import Dimmer
from streamdeck_ui.display.display_grid import DisplayGrid
from streamdeck_ui.display.filter import Filter
from streamdeck_ui.display.image_filter import ImageFilter
from streamdeck_ui.display.pulse_filter import PulseFilter
from streamdeck_ui.display.text_filter import TextFilter
from streamdeck_ui.stream_deck_monitor import StreamDeckMonitor


class KeySignalEmitter(QObject):
    key_pressed = Signal(str, int, bool)


<<<<<<< HEAD
streamdesk_keys = KeySignalEmitter()


def _key_change_callback(deck_id: str, _deck: StreamDeck.StreamDeck, key: int, state: bool) -> None:
    """Callback whenever a key is pressed. This is method runs the various actions defined
    for the key being pressed, sequentially."""
    # Stream Desk key events fire on a background thread. Emit a signal
    # to bring it back to UI thread, so we can use Qt objects for timers etc.
    # Since multiple keys could fire simultaniously, we need to protect
    # shared state with a lock
    with key_event_lock:
        streamdesk_keys.key_pressed.emit(deck_id, key, state)


def get_display_timeout(deck_id: str) -> int:
    """Returns the amount of time in seconds before the display gets dimmed."""
    return cast(int, state.get(deck_id, {}).get("display_timeout", 0))


def set_display_timeout(deck_id: str, timeout: int) -> None:
    """Sets the amount of time in seconds before the display gets dimmed."""
    state.setdefault(deck_id, {})["display_timeout"] = timeout
    _save_state()


def _save_state():
    export_config(STATE_FILE)


def _open_config(config_file: str):
    global state

    with open(config_file) as state_file:
        config = json.loads(state_file.read())
        file_version = config.get("streamdeck_ui_version", 0)
        if file_version != CONFIG_FILE_VERSION:
            raise ValueError(
                "Incompatible version of config file found: "
                f"{file_version} does not match required version "
                f"{CONFIG_FILE_VERSION}."
            )

        state = {}
        for deck_id, deck in config["state"].items():
            deck["buttons"] = {
                int(page_id): {int(button_id): button for button_id, button in buttons.items()}
                for page_id, buttons in deck.get("buttons", {}).items()
            }
            state[deck_id] = deck


def import_config(config_file: str) -> None:
    _open_config(config_file)
    render()
    _save_state()


def export_config(output_file: str) -> None:
    try:
        with open(output_file + ".tmp", "w") as state_file:
            state_file.write(
                json.dumps(
                    {"streamdeck_ui_version": CONFIG_FILE_VERSION, "state": state},
                    indent=4,
                    separators=(",", ": "),
                )
            )
    except Exception as error:
        print(f"The configuration file '{output_file}' was not updated. Error: {error}")
        raise
    else:
        os.replace(output_file + ".tmp", os.path.realpath(output_file))


def open_decks() -> Dict[str, Dict[str, Union[str, Tuple[int, int]]]]:
    """Opens and then returns all known stream deck devices"""
    for deck in DeviceManager.DeviceManager().enumerate():
        deck.open()
        deck.reset()
        deck_id = deck.get_serial_number()
        decks[deck_id] = deck
        deck.set_key_callback(partial(_key_change_callback, deck_id))

    return {
        deck_id: {"type": deck.deck_type(), "layout": deck.key_layout()}
        for deck_id, deck in decks.items()
    }


def close_decks() -> None:
    """Closes open decks for input/ouput."""
    for _deck_serial, deck in decks.items():
        if deck.connected():
            deck.set_brightness(50)
            deck.reset()
            deck.close()


def ensure_decks_connected() -> None:
    """Reconnects to any decks that lost connection. If they did, re-renders them."""
    for deck_serial, deck in decks.copy().items():
        if not deck.connected():
            for new_deck in DeviceManager.DeviceManager().enumerate():
                try:
                    new_deck.open()
                    new_deck_serial = new_deck.get_serial_number()
                except Exception as error:
                    warn(f"A {error} error occurred when trying to reconnect to {deck_serial}")
                    new_deck_serial = None

                if new_deck_serial == deck_serial:
                    deck.close()
                    new_deck.reset()
                    new_deck.set_key_callback(partial(_key_change_callback, new_deck_serial))
                    decks[new_deck_serial] = new_deck
                    render()


def get_deck(deck_id: str) -> Dict[str, Dict[str, Union[str, Tuple[int, int]]]]:
    return {"type": decks[deck_id].deck_type(), "layout": decks[deck_id].key_layout()}


def _button_state(deck_id: str, page: int, button: int) -> dict:
    buttons = state.setdefault(deck_id, {}).setdefault("buttons", {})
    buttons_state = buttons.setdefault(page, {})  # type: ignore
    return buttons_state.setdefault(button, {})  # type: ignore


def swap_buttons(deck_id: str, page: int, source_button: int, target_button: int) -> None:
    """Swaps the properties of the source and target buttons"""
    temp = cast(dict, state[deck_id]["buttons"])[page][source_button]
    cast(dict, state[deck_id]["buttons"])[page][source_button] = cast(
        dict, state[deck_id]["buttons"]
    )[page][target_button]
    cast(dict, state[deck_id]["buttons"])[page][target_button] = temp

    # Clear the cache so images will be recreated on render
    image_cache.pop(f"{deck_id}.{page}.{source_button}", None)
    image_cache.pop(f"{deck_id}.{page}.{target_button}", None)

    _save_state()
    render()


def set_button_text(deck_id: str, page: int, button: int, text: str) -> None:
    """Set the text associated with a button"""
    if get_button_text(deck_id, page, button) != text:
        _button_state(deck_id, page, button)["text"] = text
        image_cache.pop(f"{deck_id}.{page}.{button}", None)
        render()
        _save_state()


def get_button_text(deck_id: str, page: int, button: int) -> str:
    """Returns the text set for the specified button"""
    return _button_state(deck_id, page, button).get("text", "")


def set_button_icon(deck_id: str, page: int, button: int, icon: str) -> None:
    """Sets the icon associated with a button"""
    if get_button_icon(deck_id, page, button) != icon:
        _button_state(deck_id, page, button)["icon"] = icon
        image_cache.pop(f"{deck_id}.{page}.{button}", None)
        render()
        _save_state()


def get_button_icon_pixmap(deck_id: str, page: int, button: int) -> QPixmap:
    """Returns the icon set for a particular button"""
    key = f"{deck_id}.{page}.{button}"
    if key not in image_cache:
        render()
    return image_cache[key][1]


def get_button_icon(deck_id: str, page: int, button: int) -> str:
    """Returns the icon set for a particular button"""
    return _button_state(deck_id, page, button).get("icon", "")


def set_button_change_brightness(deck_id: str, page: int, button: int, amount: int) -> None:
    """Sets the brightness changing associated with a button"""
    if get_button_change_brightness(deck_id, page, button) != amount:
        _button_state(deck_id, page, button)["brightness_change"] = amount
        render()
        _save_state()
=======
class StreamDeckSignalEmitter(QObject):
    attached = Signal(dict)
    "A signal that is raised whenever a new StreamDeck is attached."
    detatched = Signal(str)
    "A signal that is raised whenever a StreamDeck is detatched. "
    cpu_changed = Signal(str, int)

>>>>>>> 29b0452a

class StreamDeckServer:
    """A StreamDeckServer represents the core server logic for interacting and
    managing multiple Stream Decks.
    """

    def __init__(self) -> None:

        self.decks: Dict[str, StreamDeck.StreamDeck] = {}
        "Lookup with serial number -> StreamDeck"

        self.deck_ids: Dict[str, str] = {}
        "Lookup with device.id -> serial number"

        self.state: Dict[str, Dict[str, Union[int, str, Dict[int, Dict[int, Dict[str, str]]]]]] = {}
        "The data structure holding configuration for all Stream Decks"

        # REVIEW: Should we use the same lock as the display? What exactly
        # are we protecting? The UI is signaled via message passing.
        self.key_event_lock = threading.Lock()
        "Lock to serialize key press events"

        self.display_handlers: Dict[str, DisplayGrid] = {}
        "Lookup with a display handler for each Stream Deck"

        self.lock: threading.Lock = threading.Lock()
        "Lock to coordinate polling, updates etc to Stream Decks"

        self.dimmers: Dict[str, Dimmer] = {}
        "Lookup with the dimmer for each Stream Deck"

        # REVIEW: Should we just create one signal emitter for
        # plug events and key signals?
        self.streamdeck_keys = KeySignalEmitter()
        "Use the connect method on the key_pressed signal to subscribe"

        self.plugevents = StreamDeckSignalEmitter()
        "Use the connect method on the attached and detatched methods to subscribe"

        self.monitor: Optional[StreamDeckMonitor] = None
        "Monitors for Stream Deck(s) attached to the computer"

    def stop_dimmer(self, serial_number: str) -> None:
        """Stops the dimmer for the given Stream Deck

        :param serial_number: The Stream Deck serial number.
        :type serial_number: str
        """
        self.dimmers[serial_number].stop()

    def reset_dimmer(self, serial_number: str) -> bool:
        """Resets the dimmer for the given Stream Deck. This means the display
        will not be dimmed and the timer starts.

        Args:
            serial_number (str): The Stream Deck serial number
        Returns:
            bool: Returns True if the dimmer had to be reset (i.e. woken up), False otherwise.
        """
        return self.dimmers[serial_number].reset()

    def toggle_dimmers(self):
        """If at least one Deck is still "on", all will be dimmed off. Otherwise
        toggles displays on.
        """
        at_least_one: bool = False
        for _serial_number, dimmer in self.dimmers.items():
            if not dimmer.dimmed:
                at_least_one = True
                break

        for _serial_number, dimmer in self.dimmers.items():
            if at_least_one:
                dimmer.dim()
            else:
                dimmer.dim(True)

    def cpu_usage_callback(self, serial_number: str, cpu_usage: int):
        """An internal method that takes emits a signal on a QObject.

        :param serial_number: The Stream Deck serial number
        :type serial_number: str
        :param cpu_usage: The current CPU usage
        :type cpu_usage: int
        """
        self.plugevents.cpu_changed.emit(serial_number, cpu_usage)

    def _key_change_callback(self, deck_id: str, _deck: StreamDeck.StreamDeck, key: int, state: bool) -> None:
        """Callback whenever a key is pressed.

        Stream Deck key events fire on a background thread. Emit a signal
        to bring it back to UI thread, so we can use Qt objects for timers etc.
        Since multiple keys could fire simultaniously, we need to protect
        shared state with a lock
        """
        with self.key_event_lock:
            displayhandler = self.display_handlers[deck_id]
            displayhandler.set_keypress(key, state)
            self.streamdeck_keys.key_pressed.emit(deck_id, key, state)

    def get_display_timeout(self, deck_id: str) -> int:
        """Returns the amount of time in seconds before the display gets dimmed."""
        return cast(int, self.state.get(deck_id, {}).get("display_timeout", 0))

    def set_display_timeout(self, deck_id: str, timeout: int) -> None:
        """Sets the amount of time in seconds before the display gets dimmed."""
        self.state.setdefault(deck_id, {})["display_timeout"] = timeout
        self.dimmers[deck_id].timeout = timeout
        self._save_state()

    def _save_state(self):
        self.export_config(STATE_FILE)

    def open_config(self, config_file: str):

        with open(config_file) as state_file:
            config = json.loads(state_file.read())
            file_version = config.get("streamdeck_ui_version", 0)
            if file_version != CONFIG_FILE_VERSION:
                raise ValueError("Incompatible version of config file found: " f"{file_version} does not match required version " f"{CONFIG_FILE_VERSION}.")

            self.state = {}
            for deck_id, deck in config["state"].items():
                deck["buttons"] = {int(page_id): {int(button_id): button for button_id, button in buttons.items()} for page_id, buttons in deck.get("buttons", {}).items()}
                self.state[deck_id] = deck

    def import_config(self, config_file: str) -> None:
        self.stop()
        self.open_config(config_file)
        self._save_state()
        self.start()

    def export_config(self, output_file: str) -> None:
        try:
            with open(output_file + ".tmp", "w") as state_file:
                state_file.write(json.dumps({"streamdeck_ui_version": CONFIG_FILE_VERSION, "state": self.state}, indent=4, separators=(",", ": ")))
        except Exception as error:
            print(f"The configuration file '{output_file}' was not updated. Error: {error}")
            raise
        else:
            os.replace(output_file + ".tmp", os.path.realpath(output_file))

    def attached(self, streamdeck_id: str, streamdeck: StreamDeck):
        streamdeck.open()
        streamdeck.reset()
        serial_number = streamdeck.get_serial_number()

        # Store mapping from device id -> serial number
        # The detatched event only knows about the id that got detatched
        self.deck_ids[streamdeck_id] = serial_number
        self.decks[serial_number] = streamdeck
        self.initialize_state(serial_number, streamdeck.key_count())
        streamdeck.set_key_callback(partial(self._key_change_callback, serial_number))
        self.update_streamdeck_filters(serial_number)

        self.dimmers[serial_number] = Dimmer(
                                    self.get_display_timeout(serial_number),
                                    self.get_brightness(serial_number),
                                    self.get_brightness_dimmed(serial_number),
                                    lambda brightness: self.decks[serial_number].set_brightness(brightness))
        self.dimmers[serial_number].reset()

        self.plugevents.attached.emit({"id": streamdeck_id, "serial_number": serial_number, "type": streamdeck.deck_type(), "layout": streamdeck.key_layout()})

    def initialize_state(self, serial_number: str, buttons: int):
        """Initializes the state for the given serial number. This allocates
        buttons and pages based on the layout.

        :param serial_number: The Stream Deck serial number
        :type serial_number: str
        :param layout: The button layout for this Stream Deck
        :type layout: Tuple[int, int]
        """
        for page in range(10):
            for button in range(buttons):
                self._button_state(serial_number, page, button)

    def detatched(self, id: str):
        serial_number = self.deck_ids.get(id, None)
        if serial_number:
            self.cleanup(id, serial_number)
            self.plugevents.detatched.emit(serial_number)

    def cleanup(self, id: str, serial_number: str):
        display_grid = self.display_handlers[serial_number]
        display_grid.stop()
        del self.display_handlers[serial_number]

        dimmer = self.dimmers[serial_number]
        dimmer.stop()
        del self.dimmers[serial_number]

        streamdeck = self.decks[serial_number]
        try:
            if streamdeck.connected():
                streamdeck.set_brightness(50)
                streamdeck.reset()
                streamdeck.close()
        except Exception as error:
            print(f"Error during detatch: {error}")
            pass

        del self.decks[serial_number]
        del self.deck_ids[id]

    def start(self):
        if not self.monitor:
            self.monitor = StreamDeckMonitor(self.lock, self.attached, self.detatched)
        self.monitor.start()

    def stop(self):
        self.monitor.stop()

    def get_deck(self, deck_id: str) -> Dict[str, Dict[str, Union[str, Tuple[int, int]]]]:
        """Returns a dictionary with some Stream Deck properties

        :param deck_id: The Stream Deck serial number
        :type deck_id: str
        :return: A dictionary with 'type' and 'layout' as keys
        :rtype: Dict[str, Dict[str, Union[str, Tuple[int, int]]]]
        """
        return {"type": self.decks[deck_id].deck_type(), "layout": self.decks[deck_id].key_layout()}

    def _button_state(self, deck_id: str, page: int, button: int) -> dict:
        buttons = self.state.setdefault(deck_id, {}).setdefault("buttons", {})
        buttons_state = buttons.setdefault(page, {})  # type: ignore
        return buttons_state.setdefault(button, {})  # type: ignore

    def swap_buttons(self, deck_id: str, page: int, source_button: int, target_button: int) -> None:
        """Swaps the properties of the source and target buttons"""
        temp = cast(dict, self.state[deck_id]["buttons"])[page][source_button]
        cast(dict, self.state[deck_id]["buttons"])[page][source_button] = cast(dict, self.state[deck_id]["buttons"])[page][target_button]
        cast(dict, self.state[deck_id]["buttons"])[page][target_button] = temp
        self._save_state()

        # Update rendering for these two images
        self.update_button_filters(deck_id, page, source_button)
        self.update_button_filters(deck_id, page, target_button)
        display_handler = self.display_handlers[deck_id]
        display_handler.synchronize()

    def set_button_text(self, deck_id: str, page: int, button: int, text: str) -> None:
        """Set the text associated with a button"""
        if self.get_button_text(deck_id, page, button) != text:
            self._button_state(deck_id, page, button)["text"] = text
            self._save_state()
            self.update_button_filters(deck_id, page, button)
            display_handler = self.display_handlers[deck_id]
            display_handler.synchronize()

    def get_button_text(self, deck_id: str, page: int, button: int) -> str:
        """Returns the text set for the specified button"""
        return self._button_state(deck_id, page, button).get("text", "")

    def set_button_icon(self, deck_id: str, page: int, button: int, icon: str) -> None:
        """Sets the icon associated with a button"""

        if self.get_button_icon(deck_id, page, button) != icon:
            self._button_state(deck_id, page, button)["icon"] = icon
            self._save_state()
            self.update_button_filters(deck_id, page, button)
            display_handler = self.display_handlers[deck_id]
            display_handler.synchronize()

    def get_text_vertical_align(self, serial_number: str, page: int, button: int) -> str:
        """Gets the vertical text alignment. Values are bottom, middle-bottom, middle, middle-top, top

        :param serial_number: The Stream Deck serial number.
        :type serial_number: str
        :param page: The page the button is on
        :type page: int
        :param button: The button index
        :type button: int
        :return: The vertical alignment setting
        :rtype: str
        """
        return self._button_state(serial_number, page, button).get("text_vertical_align", "")

    def set_text_vertical_align(self, serial_number: str, page: int, button: int, alignment: str) -> None:
        """Gets the vertical text alignment. Values are top, middle, bottom

        :param serial_number: The Stream Deck serial number.
        :type serial_number: str
        :param page: The page the button is on
        :type page: int
        :param button: The button index
        :type button: int
        :return: The vertical alignment setting
        :rtype: str
        """
        if self.get_text_vertical_align(serial_number, page, button) != alignment:
            self._button_state(serial_number, page, button)["text_vertical_align"] = alignment
            self._save_state()
            self.update_button_filters(serial_number, page, button)
            display_handler = self.display_handlers[serial_number]
            display_handler.synchronize()

    def get_button_icon_pixmap(self, deck_id: str, page: int, button: int) -> Optional[QPixmap]:
        """Returns the QPixmap value for the given button (streamdeck, page, button)

        :param deck_id: The Stream Deck serial number
        :type deck_id: str
        :param page: The page index
        :type page: int
        :param button: The button index
        :type button: int
        :return: A QPixmap object containing the image currently on the button
        :rtype: Optional[QPixmap]
        """

        pil_image = self.display_handlers[deck_id].get_image(page, button)
        if pil_image:
            qt_image = ImageQt(pil_image)
            qt_image = qt_image.convertToFormat(QImage.Format_ARGB32)
            return QPixmap(qt_image)
        return None

    def get_button_icon(self, deck_id: str, page: int, button: int) -> str:
        """Returns the icon path for the specified button"""
        return self._button_state(deck_id, page, button).get("icon", "")

    def set_button_change_brightness(self, deck_id: str, page: int, button: int, amount: int) -> None:
        """Sets the brightness changing associated with a button"""
        if self.get_button_change_brightness(deck_id, page, button) != amount:
            self._button_state(deck_id, page, button)["brightness_change"] = amount
            self._save_state()

    def get_button_change_brightness(self, deck_id: str, page: int, button: int) -> int:
        """Returns the brightness change set for a particular button"""
        return self._button_state(deck_id, page, button).get("brightness_change", 0)

    def set_button_command(self, deck_id: str, page: int, button: int, command: str) -> None:
        """Sets the command associated with the button"""
        if self.get_button_command(deck_id, page, button) != command:
            self._button_state(deck_id, page, button)["command"] = command
            self._save_state()

    def get_button_command(self, deck_id: str, page: int, button: int) -> str:
        """Returns the command set for the specified button"""
        return self._button_state(deck_id, page, button).get("command", "")

    def set_button_switch_page(self, deck_id: str, page: int, button: int, switch_page: int) -> None:
        """Sets the page switch associated with the button"""
        if self.get_button_switch_page(deck_id, page, button) != switch_page:
            self._button_state(deck_id, page, button)["switch_page"] = switch_page
            self._save_state()

    def get_button_switch_page(self, deck_id: str, page: int, button: int) -> int:
        """Returns the page switch set for the specified button. 0 implies no page switch."""
        return self._button_state(deck_id, page, button).get("switch_page", 0)

    def set_button_keys(self, deck_id: str, page: int, button: int, keys: str) -> None:
        """Sets the keys associated with the button"""
        if self.get_button_keys(deck_id, page, button) != keys:
            self._button_state(deck_id, page, button)["keys"] = keys
            self._save_state()

    def get_button_keys(self, deck_id: str, page: int, button: int) -> str:
        """Returns the keys set for the specified button"""
        return self._button_state(deck_id, page, button).get("keys", "")

    def set_button_write(self, deck_id: str, page: int, button: int, write: str) -> None:
        """Sets the text meant to be written when button is pressed"""
        if self.get_button_write(deck_id, page, button) != write:
            self._button_state(deck_id, page, button)["write"] = write
            self._save_state()

    def get_button_write(self, deck_id: str, page: int, button: int) -> str:
        """Returns the text to be produced when the specified button is pressed"""
        return self._button_state(deck_id, page, button).get("write", "")

    def set_brightness(self, deck_id: str, brightness: int) -> None:
        """Sets the brightness for every button on the deck"""
        if self.get_brightness(deck_id) != brightness:
            self.decks[deck_id].set_brightness(brightness)
            self.state.setdefault(deck_id, {})["brightness"] = brightness
            self._save_state()

    def get_brightness(self, deck_id: str) -> int:
        """Gets the brightness that is set for the specified stream deck"""
        return self.state.get(deck_id, {}).get("brightness", 100)  # type: ignore

    def get_brightness_dimmed(self, deck_id: str) -> int:
        """Gets the percentage value of the full brightness that is used when dimming the specified
        stream deck"""
        return self.state.get(deck_id, {}).get("brightness_dimmed", 0)  # type: ignore

    def set_brightness_dimmed(self, deck_id: str, brightness_dimmed: int) -> None:
        """Sets the percentage value that will be used for dimming the full brightness"""
        self.state.setdefault(deck_id, {})["brightness_dimmed"] = brightness_dimmed
        self._save_state()

    def change_brightness(self, deck_id: str, amount: int = 1) -> None:
        """Change the brightness of the deck by the specified amount"""
        brightness = max(min(self.get_brightness(deck_id) + amount, 100), 0)
        self.set_brightness(deck_id, brightness)
        self.dimmers[deck_id].brightness = brightness
        self.dimmers[deck_id].reset()

    def get_page(self, deck_id: str) -> int:
        """Gets the current page shown on the stream deck"""
        return self.state.get(deck_id, {}).get("page", 0)  # type: ignore

    def set_page(self, deck_id: str, page: int) -> None:
        """Sets the current page shown on the stream deck"""
        if self.get_page(deck_id) != page:
            self.state.setdefault(deck_id, {})["page"] = page
            self._save_state()

        display_handler = self.display_handlers[deck_id]

        # Let the display know to process new set of pipelines
        display_handler.set_page(page)
        # Wait for at least one cycle
        display_handler.synchronize()

    def update_streamdeck_filters(self, serial_number: str):
        """Updates the filters for all the StreamDeck buttons.

        :param serial_number: The StreamDeck serial number.
        :type serial_number: str
        """

        for deck_id, deck_state in self.state.items():

            deck = self.decks.get(deck_id, None)

            # Deck is not attached right now
            if deck is None:
                continue

            # REVIEW: Is there a better way to enumerate
            if deck_id != serial_number:
                continue

            # FIXME: Debug this - linter says there should not be a length. Issue is the way
            # the type hinting is defined causes it to believe there *may* not be a list
            pages = len(deck_state["buttons"])  # type: ignore

            display_handler = self.display_handlers.get(serial_number, DisplayGrid(self.lock, deck, pages, self.cpu_usage_callback))
            display_handler.set_page(self.get_page(deck_id))
            self.display_handlers[serial_number] = display_handler

            for page, buttons in deck_state.get("buttons", {}).items():  # type: ignore
                for button in buttons:
                    self.update_button_filters(serial_number, page, button)

            display_handler.start()

    def update_button_filters(self, serial_number: str, page: int, button: int):
        """Sets the filters for a given button. Any previous filters are replaced.

        :param serial_number: The StreamDeck serial number
        :type serial_number: str
        :param page: The page number
        :type page: int
        :param button: The button to update
        :type button: int
        :param size: The size of the image. This will be refactored out. defaults to (72, 72)
        :type size: tuple, optional
        """
        display_handler = self.display_handlers[serial_number]
        button_settings = self._button_state(serial_number, page, button)
        filters: List[Filter] = []

        icon = button_settings.get("icon")
        if icon:
            # Now we have deck, page and buttons
            filters.append(ImageFilter(icon))

        if button_settings.get("pulse"):
            filters.append(PulseFilter())

        text = button_settings.get("text")
        font = button_settings.get("font", DEFAULT_FONT)
        vertical_align = button_settings.get("text_vertical_align", "")

        if text:
            filters.append(TextFilter(text, font, vertical_align))

        display_handler.replace(page, button, filters)<|MERGE_RESOLUTION|>--- conflicted
+++ resolved
@@ -24,194 +24,6 @@
     key_pressed = Signal(str, int, bool)
 
 
-<<<<<<< HEAD
-streamdesk_keys = KeySignalEmitter()
-
-
-def _key_change_callback(deck_id: str, _deck: StreamDeck.StreamDeck, key: int, state: bool) -> None:
-    """Callback whenever a key is pressed. This is method runs the various actions defined
-    for the key being pressed, sequentially."""
-    # Stream Desk key events fire on a background thread. Emit a signal
-    # to bring it back to UI thread, so we can use Qt objects for timers etc.
-    # Since multiple keys could fire simultaniously, we need to protect
-    # shared state with a lock
-    with key_event_lock:
-        streamdesk_keys.key_pressed.emit(deck_id, key, state)
-
-
-def get_display_timeout(deck_id: str) -> int:
-    """Returns the amount of time in seconds before the display gets dimmed."""
-    return cast(int, state.get(deck_id, {}).get("display_timeout", 0))
-
-
-def set_display_timeout(deck_id: str, timeout: int) -> None:
-    """Sets the amount of time in seconds before the display gets dimmed."""
-    state.setdefault(deck_id, {})["display_timeout"] = timeout
-    _save_state()
-
-
-def _save_state():
-    export_config(STATE_FILE)
-
-
-def _open_config(config_file: str):
-    global state
-
-    with open(config_file) as state_file:
-        config = json.loads(state_file.read())
-        file_version = config.get("streamdeck_ui_version", 0)
-        if file_version != CONFIG_FILE_VERSION:
-            raise ValueError(
-                "Incompatible version of config file found: "
-                f"{file_version} does not match required version "
-                f"{CONFIG_FILE_VERSION}."
-            )
-
-        state = {}
-        for deck_id, deck in config["state"].items():
-            deck["buttons"] = {
-                int(page_id): {int(button_id): button for button_id, button in buttons.items()}
-                for page_id, buttons in deck.get("buttons", {}).items()
-            }
-            state[deck_id] = deck
-
-
-def import_config(config_file: str) -> None:
-    _open_config(config_file)
-    render()
-    _save_state()
-
-
-def export_config(output_file: str) -> None:
-    try:
-        with open(output_file + ".tmp", "w") as state_file:
-            state_file.write(
-                json.dumps(
-                    {"streamdeck_ui_version": CONFIG_FILE_VERSION, "state": state},
-                    indent=4,
-                    separators=(",", ": "),
-                )
-            )
-    except Exception as error:
-        print(f"The configuration file '{output_file}' was not updated. Error: {error}")
-        raise
-    else:
-        os.replace(output_file + ".tmp", os.path.realpath(output_file))
-
-
-def open_decks() -> Dict[str, Dict[str, Union[str, Tuple[int, int]]]]:
-    """Opens and then returns all known stream deck devices"""
-    for deck in DeviceManager.DeviceManager().enumerate():
-        deck.open()
-        deck.reset()
-        deck_id = deck.get_serial_number()
-        decks[deck_id] = deck
-        deck.set_key_callback(partial(_key_change_callback, deck_id))
-
-    return {
-        deck_id: {"type": deck.deck_type(), "layout": deck.key_layout()}
-        for deck_id, deck in decks.items()
-    }
-
-
-def close_decks() -> None:
-    """Closes open decks for input/ouput."""
-    for _deck_serial, deck in decks.items():
-        if deck.connected():
-            deck.set_brightness(50)
-            deck.reset()
-            deck.close()
-
-
-def ensure_decks_connected() -> None:
-    """Reconnects to any decks that lost connection. If they did, re-renders them."""
-    for deck_serial, deck in decks.copy().items():
-        if not deck.connected():
-            for new_deck in DeviceManager.DeviceManager().enumerate():
-                try:
-                    new_deck.open()
-                    new_deck_serial = new_deck.get_serial_number()
-                except Exception as error:
-                    warn(f"A {error} error occurred when trying to reconnect to {deck_serial}")
-                    new_deck_serial = None
-
-                if new_deck_serial == deck_serial:
-                    deck.close()
-                    new_deck.reset()
-                    new_deck.set_key_callback(partial(_key_change_callback, new_deck_serial))
-                    decks[new_deck_serial] = new_deck
-                    render()
-
-
-def get_deck(deck_id: str) -> Dict[str, Dict[str, Union[str, Tuple[int, int]]]]:
-    return {"type": decks[deck_id].deck_type(), "layout": decks[deck_id].key_layout()}
-
-
-def _button_state(deck_id: str, page: int, button: int) -> dict:
-    buttons = state.setdefault(deck_id, {}).setdefault("buttons", {})
-    buttons_state = buttons.setdefault(page, {})  # type: ignore
-    return buttons_state.setdefault(button, {})  # type: ignore
-
-
-def swap_buttons(deck_id: str, page: int, source_button: int, target_button: int) -> None:
-    """Swaps the properties of the source and target buttons"""
-    temp = cast(dict, state[deck_id]["buttons"])[page][source_button]
-    cast(dict, state[deck_id]["buttons"])[page][source_button] = cast(
-        dict, state[deck_id]["buttons"]
-    )[page][target_button]
-    cast(dict, state[deck_id]["buttons"])[page][target_button] = temp
-
-    # Clear the cache so images will be recreated on render
-    image_cache.pop(f"{deck_id}.{page}.{source_button}", None)
-    image_cache.pop(f"{deck_id}.{page}.{target_button}", None)
-
-    _save_state()
-    render()
-
-
-def set_button_text(deck_id: str, page: int, button: int, text: str) -> None:
-    """Set the text associated with a button"""
-    if get_button_text(deck_id, page, button) != text:
-        _button_state(deck_id, page, button)["text"] = text
-        image_cache.pop(f"{deck_id}.{page}.{button}", None)
-        render()
-        _save_state()
-
-
-def get_button_text(deck_id: str, page: int, button: int) -> str:
-    """Returns the text set for the specified button"""
-    return _button_state(deck_id, page, button).get("text", "")
-
-
-def set_button_icon(deck_id: str, page: int, button: int, icon: str) -> None:
-    """Sets the icon associated with a button"""
-    if get_button_icon(deck_id, page, button) != icon:
-        _button_state(deck_id, page, button)["icon"] = icon
-        image_cache.pop(f"{deck_id}.{page}.{button}", None)
-        render()
-        _save_state()
-
-
-def get_button_icon_pixmap(deck_id: str, page: int, button: int) -> QPixmap:
-    """Returns the icon set for a particular button"""
-    key = f"{deck_id}.{page}.{button}"
-    if key not in image_cache:
-        render()
-    return image_cache[key][1]
-
-
-def get_button_icon(deck_id: str, page: int, button: int) -> str:
-    """Returns the icon set for a particular button"""
-    return _button_state(deck_id, page, button).get("icon", "")
-
-
-def set_button_change_brightness(deck_id: str, page: int, button: int, amount: int) -> None:
-    """Sets the brightness changing associated with a button"""
-    if get_button_change_brightness(deck_id, page, button) != amount:
-        _button_state(deck_id, page, button)["brightness_change"] = amount
-        render()
-        _save_state()
-=======
 class StreamDeckSignalEmitter(QObject):
     attached = Signal(dict)
     "A signal that is raised whenever a new StreamDeck is attached."
@@ -219,7 +31,6 @@
     "A signal that is raised whenever a StreamDeck is detatched. "
     cpu_changed = Signal(str, int)
 
->>>>>>> 29b0452a
 
 class StreamDeckServer:
     """A StreamDeckServer represents the core server logic for interacting and
