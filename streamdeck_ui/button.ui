--- conflicted
+++ resolved
@@ -6,20 +6,9 @@
    <rect>
     <x>0</x>
     <y>0</y>
-<<<<<<< HEAD
-    <width>400</width>
-    <height>874</height>
-=======
     <width>568</width>
-    <height>778</height>
->>>>>>> e647803f
+    <height>804</height>
    </rect>
-  </property>
-  <property name="sizePolicy">
-   <sizepolicy hsizetype="Preferred" vsizetype="Expanding">
-    <horstretch>0</horstretch>
-    <verstretch>0</verstretch>
-   </sizepolicy>
   </property>
   <property name="windowTitle">
    <string>Form</string>
@@ -557,9 +546,6 @@
      </item>
      <item>
       <layout class="QVBoxLayout" name="verticalLayout_4">
-       <property name="rightMargin">
-        <number>0</number>
-       </property>
        <item>
         <widget class="QPushButton" name="text_v_align">
          <property name="minimumSize">
@@ -1134,123 +1120,24 @@
    <item row="4" column="1">
     <widget class="QLineEdit" name="command"/>
    </item>
-<<<<<<< HEAD
    <item row="5" column="0">
-=======
-   <item row="7" column="0">
->>>>>>> e647803f
     <widget class="QLabel" name="label_5">
      <property name="text">
       <string>Press Keys:</string>
      </property>
     </widget>
    </item>
-<<<<<<< HEAD
    <item row="5" column="1">
-    <widget class="QComboBox" name="keys">
-     <property name="editable">
-      <bool>true</bool>
-     </property>
-     <item>
-      <property name="text">
-       <string notr="true"/>
-      </property>
-     </item>
-     <item>
-      <property name="text">
-       <string notr="true">F11</string>
-      </property>
-     </item>
-     <item>
-      <property name="text">
-       <string notr="true">alt+F4</string>
-      </property>
-     </item>
-     <item>
-      <property name="text">
-       <string notr="true">ctrl+w</string>
-      </property>
-     </item>
-     <item>
-      <property name="text">
-       <string notr="true">cmd+left</string>
-      </property>
-     </item>
-     <item>
-      <property name="text">
-       <string notr="true">alt+plus</string>
-      </property>
-     </item>
-     <item>
-      <property name="text">
-       <string notr="true">alt+delay+F3</string>
-      </property>
-     </item>
-     <item>
-      <property name="text">
-       <string notr="true">backspace</string>
-      </property>
-     </item>
-     <item>
-      <property name="text">
-       <string notr="true">right</string>
-      </property>
-     </item>
-     <item>
-      <property name="text">
-       <string notr="true">page_up</string>
-      </property>
-     </item>
-     <item>
-      <property name="text">
-       <string notr="true">media_volume_up</string>
-      </property>
-     </item>
-     <item>
-      <property name="text">
-       <string notr="true">media_volume_down</string>
-      </property>
-     </item>
-     <item>
-      <property name="text">
-       <string notr="true">media_volume_mute</string>
-      </property>
-     </item>
-     <item>
-      <property name="text">
-       <string notr="true">media_previous</string>
-      </property>
-     </item>
-     <item>
-      <property name="text">
-       <string notr="true">media_next</string>
-      </property>
-     </item>
-     <item>
-      <property name="text">
-       <string notr="true">media_play_pause</string>
-      </property>
-     </item>
-    </widget>
+    <widget class="QLineEdit" name="keys"/>
    </item>
    <item row="6" column="0">
-=======
-   <item row="7" column="1">
-    <widget class="QLineEdit" name="keys"/>
-   </item>
-   <item row="8" column="0">
->>>>>>> e647803f
     <widget class="QLabel" name="label_8">
      <property name="text">
       <string>Switch Page:</string>
      </property>
     </widget>
    </item>
-<<<<<<< HEAD
    <item row="6" column="1">
-=======
-   <item row="8" column="1">
->>>>>>> e647803f
     <widget class="QSpinBox" name="switch_page">
      <property name="minimum">
       <number>0</number>
@@ -1263,40 +1150,34 @@
      </property>
     </widget>
    </item>
-<<<<<<< HEAD
    <item row="7" column="0">
-=======
-   <item row="9" column="0">
->>>>>>> e647803f
     <widget class="QLabel" name="label_10">
      <property name="text">
       <string>Switch state</string>
      </property>
     </widget>
    </item>
-<<<<<<< HEAD
    <item row="7" column="1">
-=======
-   <item row="9" column="1">
->>>>>>> e647803f
     <widget class="QSpinBox" name="switch_state">
      <property name="maximum">
       <number>999999999</number>
      </property>
     </widget>
    </item>
-<<<<<<< HEAD
    <item row="8" column="0">
-=======
-   <item row="10" column="0">
->>>>>>> e647803f
     <widget class="QLabel" name="label_7">
      <property name="text">
       <string>Brightness +/-:</string>
      </property>
     </widget>
    </item>
-<<<<<<< HEAD
+   <item row="8" column="1">
+    <widget class="QSpinBox" name="change_brightness">
+     <property name="minimum">
+      <number>-99</number>
+     </property>
+    </widget>
+   </item>
    <item row="9" column="0">
     <widget class="QLabel" name="label_6">
      <property name="text">
@@ -1305,26 +1186,8 @@
     </widget>
    </item>
    <item row="9" column="1">
-    <widget class="QPlainTextEdit" name="write">
-     <property name="sizePolicy">
-      <sizepolicy hsizetype="Expanding" vsizetype="Fixed">
-       <horstretch>0</horstretch>
-       <verstretch>0</verstretch>
-      </sizepolicy>
-     </property>
-    </widget>
-   </item>
-   <item row="8" column="1">
-=======
-   <item row="10" column="1">
->>>>>>> e647803f
-    <widget class="QSpinBox" name="change_brightness">
-     <property name="minimum">
-      <number>-99</number>
-     </property>
-    </widget>
-   </item>
-<<<<<<< HEAD
+    <widget class="QPlainTextEdit" name="write"/>
+   </item>
    <item row="10" column="1">
     <layout class="QHBoxLayout" name="horizontalLayout_4">
      <item>
@@ -1361,16 +1224,11 @@
    </item>
    <item row="10" column="0">
     <widget class="QLabel" name="label_11">
-=======
-   <item row="11" column="0">
-    <widget class="QLabel" name="label_6">
->>>>>>> e647803f
      <property name="text">
       <string>Plugin:</string>
      </property>
     </widget>
    </item>
-<<<<<<< HEAD
    <item row="11" column="0" colspan="2">
     <widget class="QWidget" name="PluginForm" native="true">
      <property name="sizePolicy">
@@ -1379,17 +1237,7 @@
        <verstretch>0</verstretch>
       </sizepolicy>
      </property>
-     <property name="minimumSize">
-      <size>
-       <width>0</width>
-       <height>0</height>
-      </size>
-     </property>
-    </widget>
-=======
-   <item row="11" column="1">
-    <widget class="QPlainTextEdit" name="write"/>
->>>>>>> e647803f
+    </widget>
    </item>
   </layout>
  </widget>
