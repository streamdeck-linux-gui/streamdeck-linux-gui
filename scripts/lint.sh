--- conflicted
+++ resolved
@@ -12,18 +12,9 @@
 fi
 
 
-<<<<<<< HEAD
-
 poetry run mypy --ignore-missing-imports streamdeck_ui/ --exclude 'ui_main.py|resources_rc.py|ui_settings.py|ui_button.py'
-poetry run isort $isort_flag streamdeck_ui/ tests/ --skip ui_main.py --skip resources_rc.py --skip ui_settings.py --skip ui_button.py --line-length 120
+poetry run isort $isort_flag streamdeck_ui/ tests/ --skip ui_main.py --skip resources_rc.py --skip ui_settings.py  --skip ui_button.py --line-length 120
 poetry run black $black_flag streamdeck_ui/ tests/ --exclude 'ui_main.py|resources_rc.py|ui_settings.py|ui_button.py' --line-length 120
 poetry run flake8 streamdeck_ui/ tests/ --ignore F403,F401,W503 --exclude ui_main.py,resources_rc.py,ui_settings.py,ui_button.py
-poetry run safety check -i 39462 -i 40291 -i 44715 -i 47794 -i 51457 -i 59726 -i 60841 -i 60789
-=======
-poetry run mypy --ignore-missing-imports streamdeck_ui/ --exclude 'ui_main.py|resources_rc.py|ui_settings.py'
-poetry run isort $isort_flag streamdeck_ui/ tests/ --skip ui_main.py --skip resources_rc.py --skip ui_settings.py --line-length 120
-poetry run black $black_flag streamdeck_ui/ tests/ --exclude 'ui_main.py|resources_rc.py|ui_settings.py' --line-length 120
-poetry run flake8 streamdeck_ui/ tests/ --ignore F403,F401,W503 --exclude ui_main.py,resources_rc.py,ui_settings.py
 poetry run safety check -i 39462 -i 40291 -i 44715 -i 47794 -i 51457 -i 59726 -i 60841 -i 60789 -i 61416
->>>>>>> d68e86c7
 poetry run bandit -r streamdeck_ui/